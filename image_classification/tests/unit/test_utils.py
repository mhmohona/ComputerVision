--- conflicted
+++ resolved
@@ -48,7 +48,6 @@
     _test_url_data(Urls.recycle_path, abs_path, "recycle_v3")
 
 
-<<<<<<< HEAD
 def text_unzip_url_overwrite(make_temp_data_dir):
     """ Test if overwrite is true and file exists """
     os.makedirs(TEMP_DIR/"fridgeObjects")
@@ -81,12 +80,12 @@
     open(TEMP_DIR/"lettuce.zip", 'a').close()
     with pytest.raises(FileExistsError):
         unzip_url(Urls.lettuce_path, exist_ok=False)
-=======
+
+
 def test_imagenet_labels():
     # Compare first five labels for quick check
     IMAGENET_LABELS_FIRST_FIVE = ("tench", "goldfish", "great_white_shark", "tiger_shark", "hammerhead")
 
     labels = imagenet_labels()
     for i in range(5):
-        assert labels[i] == IMAGENET_LABELS_FIRST_FIVE[i]
->>>>>>> f0ce88ba
+        assert labels[i] == IMAGENET_LABELS_FIRST_FIVE[i]